--- conflicted
+++ resolved
@@ -421,10 +421,7 @@
 
     file = request.files["file-to-s3"]
     file_list = request.files.getlist('file-to-s3')
-<<<<<<< HEAD
-=======
-
->>>>>>> 56de9adc
+
     if not aws_utils.allowed_file(file.filename) or aws_utils.allowed_mime(file):
         return "FILE FORMAT NOT ALLOWED"
     if file.filename == "":
@@ -536,52 +533,6 @@
             # return render_template("download.html", download_url=presigned_url)
             return render_template("display_and_download_dxf.html", plot_url=presigned_plot_url,
                                    csv_url=presigned_csv_url)
-        
-        if typeform.lower() == 'graded_dxf_file':
-            with tempfile.TemporaryDirectory() as tmpdirname:
-                for each_file in file_list:
-                    file_base_name=each_file.filename
-
-                    print(f"Processing Graded DXF file: {file_base_name}")
-                #Create a temp file with the same name as the uploaded file
-                    temp_file_path = os.path.join(tmpdirname, file_base_name)
-                    os.makedirs(os.path.dirname(temp_file_path), exist_ok=True)
-
-                    # Save the uploaded file to the temp file
-                    each_file.save(temp_file_path)
-
-                    # with tempfile.NamedTemporaryFile(delete=False, suffix=".dxf") as temp_file:
-                    # file.save(temp_file.name)  # Save the uploaded file to the temp file
-
-                    # Load DXF using the file path
-                    # dxf_loader.load_dxf(temp_file.name)
-                    dxf_loader.load_dxf(temp_file_path)
-
-                    # Convert DXF entities to a Pandas DataFrame
-                    df = dxf_loader.entities_to_dataframe()
-
-                    ## MTM Stuff: Generate Excel
-                    sorted_df = df.sort_values(by=['Filename', 'Type', 'Layer'])
-                    sorted_df['MTM Points'] = ''
-
-                    base_filename = os.path.splitext(os.path.basename(each_file.filename))[0]
-                    aws_mtm_graded_dir_path = os.path.join(AWS_MTM_GRADED_DIR_PATH, f"{base_filename}_combined_entities.xlsx")
-
-                    aws_utils.upload_dataframe_to_s3(sorted_df, aws_mtm_graded_dir_path, file_format="excel")
-
-                    with open(temp_file_path, 'rb') as tmp:
-                        # check for duplicate file using hash value of the file
-                        file_content = tmp.read()
-                        file_hash = aws_utils.compute_file_hashValue(file_content)
-                        tmp.seek(0)
-                        if not aws_utils.check_hash_exists(file_hash, AWS_DXF_GRADED_DIR_PATH):
-                            aws_utils.upload_file_to_s3(tmp, AWS_DXF_GRADED_DIR_PATH + file_base_name)
-                            aws_utils.update_hash_file(AWS_DXF_GRADED_DIR_PATH)
-                            print(f'Successfully uploaded {file_base_name} to S3!')
-                        else:
-                            print(f'DUPLICATE file : {file_base_name} ')
-                            return f"DUPLICATE file detected:{file_base_name} ,Upload a different file"
-
 
         if typeform.lower() == 'graded_dxf_file':
             with tempfile.TemporaryDirectory() as tmpdirname:
