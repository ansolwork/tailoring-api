--- conflicted
+++ resolved
@@ -146,21 +146,13 @@
 
             # This needs to happen after temp file is closed
             aws_utils.upload_file_to_s3(file, AWS_DXF_DIR_PATH)
-<<<<<<< HEAD
-=======
-            #aws_utils.upload_dataframe_to_s3(sorted_df, aws_mtm_dir_path, file_format="csv")
->>>>>>> 4ce99cd6
             aws_utils.upload_dataframe_to_s3(sorted_df, aws_mtm_dir_path, file_format="excel")
         
             # Generate a presigned URL for the CSV file
             presigned_csv_url = aws_utils.generate_presigned_url(aws_mtm_dir_path)
 
-<<<<<<< HEAD
             #return render_template("download.html", download_url=presigned_url)
             return render_template("display_and_download_dxf.html", plot_url=presigned_plot_url, csv_url=presigned_csv_url)
-=======
-            return render_template("Download.html", download_url=presigned_url)
->>>>>>> 4ce99cd6
 
         if typeform.lower() == 'mtm_points_file':
             print(f"Processing MTM points file: {file.filename}")
